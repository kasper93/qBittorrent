/*
 * Bittorrent Client using Qt4 and libtorrent.
 * Copyright (C) 2013  Nick Tiskov
 *
 * This program is free software; you can redistribute it and/or
 * modify it under the terms of the GNU General Public License
 * as published by the Free Software Foundation; either version 2
 * of the License, or (at your option) any later version.
 *
 * This program is distributed in the hope that it will be useful,
 * but WITHOUT ANY WARRANTY; without even the implied warranty of
 * MERCHANTABILITY or FITNESS FOR A PARTICULAR PURPOSE.  See the
 * GNU General Public License for more details.
 *
 * You should have received a copy of the GNU General Public License
 * along with this program; if not, write to the Free Software
 * Foundation, Inc., 51 Franklin Street, Fifth Floor, Boston, MA  02110-1301, USA.
 *
 * In addition, as a special exception, the copyright holders give permission to
 * link this program with the OpenSSL project's "OpenSSL" library (or with
 * modified versions of it that use the same license as the "OpenSSL" library),
 * and distribute the linked executables. You must obey the GNU General Public
 * License in all respects for all of the code used other than "OpenSSL".  If you
 * modify file(s), you may extend this exception to your version of the file(s),
 * but you are not obligated to do so. If you do not wish to do so, delete this
 * exception statement from your version.
 *
 * Contact : daymansmail@gmail.com
 */

#include <QStringList>

#include "base/types.h"
#include "base/utils/string.h"
#include "base/bittorrent/torrenthandle.h"
#include "torrentmodel.h"
#include "transferlistsortmodel.h"

TransferListSortModel::TransferListSortModel(QObject *parent)
    : QSortFilterProxyModel(parent)
{
}

void TransferListSortModel::setStatusFilter(TorrentFilter::Type filter)
{
    if (m_filter.setType(filter))
        invalidateFilter();
}

void TransferListSortModel::setCategoryFilter(const QString &category)
{
    if (m_filter.setCategory(category))
        invalidateFilter();
}

void TransferListSortModel::disableCategoryFilter()
{
    if (m_filter.setCategory(TorrentFilter::AnyCategory))
        invalidateFilter();
}

void TransferListSortModel::setTrackerFilter(const QStringList &hashes)
{
    if (m_filter.setHashSet(hashes.toSet()))
        invalidateFilter();
}

void TransferListSortModel::disableTrackerFilter()
{
    if (m_filter.setHashSet(TorrentFilter::AnyHash))
        invalidateFilter();
}

bool TransferListSortModel::lessThan(const QModelIndex &left, const QModelIndex &right) const
{
    switch (sortColumn()) {
    case TorrentModel::TR_NAME: {
        QVariant vL = left.data();
        QVariant vR = right.data();
        if (!vL.isValid() || !vR.isValid() || (vL == vR))
            return lowerPositionThan(left, right);

        return Utils::String::naturalCompareCaseInsensitive(vL.toString(), vR.toString());
    }
<<<<<<< HEAD

    case TorrentModel::TR_ADD_DATE:
    case TorrentModel::TR_SEED_DATE:
    case TorrentModel::TR_SEEN_COMPLETE_DATE: {
        QDateTime vL = left.data().toDateTime();
        QDateTime vR = right.data().toDateTime();

        //not valid dates should be sorted at the bottom.
        if (!vL.isValid()) return false;
        if (!vR.isValid()) return true;

        return vL < vR;
=======
    else if (column == TorrentModelItem::TR_ADD_DATE || column == TorrentModelItem::TR_SEED_DATE || column == TorrentModelItem::TR_SEEN_COMPLETE_DATE) {
        return dateLessThan(column, left, right);
>>>>>>> 56ee6dac
    }

    case TorrentModel::TR_PRIORITY: {
        return lowerPositionThan(left, right);
    }

    case TorrentModel::TR_SEEDS:
    case TorrentModel::TR_PEERS: {
        int left_active = left.data().toInt();
        int left_total = left.data(Qt::UserRole).toInt();
        int right_active = right.data().toInt();
        int right_total = right.data(Qt::UserRole).toInt();

        // Active peers/seeds take precedence over total peers/seeds.
        if (left_active == right_active) {
            if (left_total == right_total)
                return lowerPositionThan(left, right);
            return (left_total < right_total);
        }
        else {
            return (left_active < right_active);
        }
    }

    case TorrentModel::TR_ETA: {
        TorrentModel *model = qobject_cast<TorrentModel *>(sourceModel());
        const int prioL = model->data(model->index(left.row(), TorrentModel::TR_PRIORITY)).toInt();
        const int prioR = model->data(model->index(right.row(), TorrentModel::TR_PRIORITY)).toInt();
        const qlonglong etaL = left.data().toLongLong();
        const qlonglong etaR = right.data().toLongLong();
        const bool ascend = (sortOrder() == Qt::AscendingOrder);
        const bool invalidL = (etaL < 0 || etaL >= MAX_ETA);
        const bool invalidR = (etaR < 0 || etaR >= MAX_ETA);
        const bool seedingL = (prioL < 0);
        const bool seedingR = (prioR < 0);

        bool activeR = TorrentFilter::ActiveTorrent.match(model->torrentHandle(model->index(right.row())));
        bool activeL = TorrentFilter::ActiveTorrent.match(model->torrentHandle(model->index(left.row())));

        // Sorting rules prioritized.
        // 1. Active torrents at the top
        // 2. Seeding torrents at the bottom
        // 3. Torrents with invalid ETAs at the bottom

        if (activeL != activeR) return activeL;
        if (seedingL != seedingR) {
            if (seedingL) return !ascend;
            else return ascend;
        }

        if (invalidL && invalidR) {
            if (seedingL) { //Both seeding
<<<<<<< HEAD
                QDateTime dateL = model->data(model->index(left.row(), TorrentModel::TR_SEED_DATE)).toDateTime();
                QDateTime dateR = model->data(model->index(right.row(), TorrentModel::TR_SEED_DATE)).toDateTime();

                //not valid dates should be sorted at the bottom.
                if (!dateL.isValid()) return false;
                if (!dateR.isValid()) return true;

                return dateL < dateR;
=======
                return dateLessThan(TorrentModelItem::TR_SEED_DATE, left, right);
>>>>>>> 56ee6dac
            }
            else {
                return prioL < prioR;
            }
        }
        else if (!invalidL && !invalidR) {
            return etaL < etaR;
        }
        else {
            return !invalidL;
        }
    }

    case TorrentModel::TR_LAST_ACTIVITY: {
        const qlonglong vL = left.data().toLongLong();
        const qlonglong vR = right.data().toLongLong();

        if (vL == -1) return false;
        if (vR == -1) return true;

        return vL < vR;
    }

    case TorrentModel::TR_RATIO_LIMIT: {
        const qreal vL = left.data().toDouble();
        const qreal vR = right.data().toDouble();

        if (vL == -1) return false;
        if (vR == -1) return true;

        return vL < vR;
    }

    default: {
        if (left.data() == right.data())
            return lowerPositionThan(left, right);
        return QSortFilterProxyModel::lessThan(left, right);
    }
    };
}

bool TransferListSortModel::lowerPositionThan(const QModelIndex &left, const QModelIndex &right) const
{
    const TorrentModel *model = static_cast<TorrentModel*>(sourceModel());

    // Sort according to TR_PRIORITY
    const int queueL = model->data(model->index(left.row(), TorrentModel::TR_PRIORITY)).toInt();
    const int queueR = model->data(model->index(right.row(), TorrentModel::TR_PRIORITY)).toInt();
    if ((queueL > 0) || (queueR > 0)) {
        if ((queueL > 0) && (queueR > 0))
            return queueL < queueR;
        else
            return queueL != 0;
    }

    // Sort according to TR_SEED_DATE
<<<<<<< HEAD
    const QDateTime dateL = model->data(model->index(left.row(), TorrentModel::TR_SEED_DATE)).toDateTime();
    const QDateTime dateR = model->data(model->index(right.row(), TorrentModel::TR_SEED_DATE)).toDateTime();
=======
    return dateLessThan(TorrentModelItem::TR_SEED_DATE, left, right);
}

// Every time we compare QDateTimes we need a fallback comparison in case both
// values are empty. This is a workaround for unstable sort in QSortFilterProxyModel
// (detailed discussion in #2526 and #2158).
bool TransferListSortModel::dateLessThan(const int dateColumn, const QModelIndex &left, const QModelIndex &right) const
{
    const TorrentModel *model = dynamic_cast<TorrentModel*>(sourceModel());
    const QDateTime dateL = model->data(model->index(left.row(), dateColumn)).toDateTime();
    const QDateTime dateR = model->data(model->index(right.row(), dateColumn)).toDateTime();
>>>>>>> 56ee6dac
    if (dateL.isValid() && dateR.isValid()) {
        if (dateL != dateR)
            return dateL < dateR;
    }
    else if (dateL.isValid())
        return false;
    else if (dateR.isValid())
        return true;

    // Finally, sort by hash
    const QString hashL(model->torrentHandle(model->index(left.row()))->hash());
    const QString hashR(model->torrentHandle(model->index(right.row()))->hash());
    return hashL < hashR;
}

bool TransferListSortModel::filterAcceptsRow(int sourceRow, const QModelIndex &sourceParent) const
{
    return matchFilter(sourceRow, sourceParent)
            && QSortFilterProxyModel::filterAcceptsRow(sourceRow, sourceParent);
}

bool TransferListSortModel::matchFilter(int sourceRow, const QModelIndex &sourceParent) const
{
    TorrentModel *model = qobject_cast<TorrentModel *>(sourceModel());
    if (!model) return false;

    BitTorrent::TorrentHandle *const torrent = model->torrentHandle(model->index(sourceRow, 0, sourceParent));
    if (!torrent) return false;

    return m_filter.match(torrent);
}<|MERGE_RESOLUTION|>--- conflicted
+++ resolved
@@ -82,23 +82,11 @@
 
         return Utils::String::naturalCompareCaseInsensitive(vL.toString(), vR.toString());
     }
-<<<<<<< HEAD
 
     case TorrentModel::TR_ADD_DATE:
     case TorrentModel::TR_SEED_DATE:
     case TorrentModel::TR_SEEN_COMPLETE_DATE: {
-        QDateTime vL = left.data().toDateTime();
-        QDateTime vR = right.data().toDateTime();
-
-        //not valid dates should be sorted at the bottom.
-        if (!vL.isValid()) return false;
-        if (!vR.isValid()) return true;
-
-        return vL < vR;
-=======
-    else if (column == TorrentModelItem::TR_ADD_DATE || column == TorrentModelItem::TR_SEED_DATE || column == TorrentModelItem::TR_SEEN_COMPLETE_DATE) {
         return dateLessThan(column, left, right);
->>>>>>> 56ee6dac
     }
 
     case TorrentModel::TR_PRIORITY: {
@@ -151,18 +139,7 @@
 
         if (invalidL && invalidR) {
             if (seedingL) { //Both seeding
-<<<<<<< HEAD
-                QDateTime dateL = model->data(model->index(left.row(), TorrentModel::TR_SEED_DATE)).toDateTime();
-                QDateTime dateR = model->data(model->index(right.row(), TorrentModel::TR_SEED_DATE)).toDateTime();
-
-                //not valid dates should be sorted at the bottom.
-                if (!dateL.isValid()) return false;
-                if (!dateR.isValid()) return true;
-
-                return dateL < dateR;
-=======
                 return dateLessThan(TorrentModelItem::TR_SEED_DATE, left, right);
->>>>>>> 56ee6dac
             }
             else {
                 return prioL < prioR;
@@ -219,10 +196,6 @@
     }
 
     // Sort according to TR_SEED_DATE
-<<<<<<< HEAD
-    const QDateTime dateL = model->data(model->index(left.row(), TorrentModel::TR_SEED_DATE)).toDateTime();
-    const QDateTime dateR = model->data(model->index(right.row(), TorrentModel::TR_SEED_DATE)).toDateTime();
-=======
     return dateLessThan(TorrentModelItem::TR_SEED_DATE, left, right);
 }
 
@@ -234,7 +207,6 @@
     const TorrentModel *model = dynamic_cast<TorrentModel*>(sourceModel());
     const QDateTime dateL = model->data(model->index(left.row(), dateColumn)).toDateTime();
     const QDateTime dateR = model->data(model->index(right.row(), dateColumn)).toDateTime();
->>>>>>> 56ee6dac
     if (dateL.isValid() && dateR.isValid()) {
         if (dateL != dateR)
             return dateL < dateR;
